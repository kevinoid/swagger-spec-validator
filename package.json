--- conflicted
+++ resolved
@@ -1,13 +1,7 @@
 {
-<<<<<<< HEAD
   "name": "swagger-spec-validator",
   "version": "4.0.1",
   "description": "Validate an OpenAPI/Swagger API specification using the swagger.io online validator.",
-=======
-  "name": "@kevinoid/project-template",
-  "version": "0.0.1",
-  "description": "A Node.js/npm project template with codecov, coveralls, ESLint, conventional-changelog, c8, JSDoc, and mocha.",
->>>>>>> ca396e8b
   "keywords": [
     "cli",
     "openapi",
@@ -32,14 +26,9 @@
     "!**/.*"
   ],
   "main": "index.js",
-<<<<<<< HEAD
   "// Next major version will declare exports": {
-    ".": "./index.js"
-=======
-  "exports": {
     ".": "./index.js",
     "./package.json": "./package.json"
->>>>>>> ca396e8b
   },
   "bin": {
     "swagger-spec-validator": "bin/swagger-spec-validator.js"
@@ -56,12 +45,7 @@
     "lint-js": "eslint --report-unused-disable-directives . && echo ESLint passed.",
     "postpublish": "git -C doc push && git push --follow-tags origin main gh-pages && echo Remember to update GitHub Releases from CHANGELOG.md",
     "postversion": "rimraf doc && git clone -b gh-pages -l -q . doc && npm run doc && git -C doc add . && git -C doc commit -n -m \"Docs for v$npm_package_version\"",
-<<<<<<< HEAD
-    "preversion": "npm run test-cov && nyc check-coverage --statements 90 && depcheck --ignore-dirs doc && david && git-branch-is master && hub-ci-status -vv --wait",
-=======
-    "preversion": "npm run test-cov && c8 check-coverage --statements 95 && depcheck --ignore-dirs doc && david && git-branch-is main && hub-ci-status -vv --wait",
-    "start": "supervisor --quiet --no-restart-on exit --extensions js,json --ignore test --poll-interval 2000 server.js",
->>>>>>> ca396e8b
+    "preversion": "npm run test-cov && c8 check-coverage --statements 90 && depcheck --ignore-dirs doc && david && git-branch-is main && hub-ci-status -vv --wait",
     "test": "npm run lint && npm run test-unit",
     "test-cov": "npm run lint && npm run test-unit-cov",
     "test-unit": "node --throw-deprecation --unhandled-rejections=strict node_modules/mocha/bin/mocha --parallel --recursive test",
@@ -86,20 +70,13 @@
     "eslint-plugin-promise": "^5.1.0",
     "eslint-plugin-unicorn": "^31.0.0",
     "jsdoc": "^3.6.0",
-<<<<<<< HEAD
-    "mocha": "^8.0.1",
+    "mocha": "^8.3.0",
     "nock": "^13.0.0",
     "nodecat": "^2.0.0",
-    "nyc": "^15.0.0",
     "proxyquire": "^2.0.0",
     "regexp.escape": "^1.0.2",
     "rimraf": "^3.0.0",
     "sinon": "^10.0.0"
-=======
-    "mocha": "^8.3.0",
-    "nodecat": "^2.0.0",
-    "rimraf": "^3.0.0"
->>>>>>> ca396e8b
   },
   "engines": {
     "node": ">=10.17",
