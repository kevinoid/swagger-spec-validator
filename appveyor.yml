# http://www.appveyor.com/docs/appveyor-yml

# Be aware of https://github.com/nodejs/LTS when choosing versions to test
# Update engines.node in package.json if removing old versions.
environment:
  matrix:
    - nodejs_version: "4"
      # npm 6.0.0 fails on Node 4
      # Note: Can't use carat version https://github.com/npm/npm/issues/17297
      npm_version: ">=5 <6"
      # Empty version installs most recent version available
    - nodejs_version: ""
      npm_version: "latest"

# If the package has arch-dependent features, uncomment this.
#platform:
#  - x86
#  - x64

install:
  - ps: Install-Product node $env:nodejs_version
<<<<<<< HEAD
  - npm -g install npm@%npm_version%
=======
  - npm -g install "npm@%npm_version%"
>>>>>>> 1d68eeee
  - npm install

test_script:
  - node --version
  - npm --version
  - npm test

# Disable build step, which we don't need
build: off

# If any job fails, fail build immediately to avoid wasting time/resources.
matrix:
  fast_finish: true<|MERGE_RESOLUTION|>--- conflicted
+++ resolved
@@ -19,11 +19,7 @@
 
 install:
   - ps: Install-Product node $env:nodejs_version
-<<<<<<< HEAD
-  - npm -g install npm@%npm_version%
-=======
   - npm -g install "npm@%npm_version%"
->>>>>>> 1d68eeee
   - npm install
 
 test_script:
