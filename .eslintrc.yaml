# ESLint configuration
# Intended to be a strict superset of Node core style, with the exception of
# rules which would cause breakage in supported Node versions.
# Uses Airbnb's styles where they don't conflict with Node core or my prefs.

extends: "airbnb-base"

parserOptions:
  sourceType: "script"

<<<<<<< HEAD
env:
  node: true
  ## disable unwanted browser env from airbnb/legacy
  # Note: Only works for ESLint 2+: https://github.com/eslint/eslint/issues/3915
  browser: false

globals:
  Promise: false

=======
>>>>>>> d368b877
rules:
  # Possible Errors
  # list: https://github.com/eslint/eslint/tree/master/docs/rules#possible-errors
  ## disallow trailing commas in array and object literals
  comma-dangle: [2, "never"]

  # Best Practices
  # list: https://github.com/eslint/eslint/tree/master/docs/rules#best-practices
  ## require curly braces around all control statements
  curly: [2, "all"]
  ## allow multiple spaces only before EOL
  no-multi-spaces: [2, { "ignoreEOLComments": true }]
  ## allow reassignment of function parameters
  # simplicity for optional arguments outweighs the perf advantage, usually
  no-param-reassign: 0
  ## disallow unnecessary use of Function.prototype.{apply,call}
  no-useless-call: 2

  # Strict Mode
  # list: https://github.com/eslint/eslint/tree/master/docs/rules#strict-mode
  ## 'use strict' on top
  strict: [2, "global"]

  # Variables
  # list: https://github.com/eslint/eslint/tree/master/docs/rules#variables
  ## disallow shadowing of variables
  no-shadow: [2, { "builtinGlobals": true, "hoist": "all" }]
  ## disallow declaration of variables that are not used in the code
  # allow unused args for documentation, future use, and correct .length
  no-unused-vars: [2, {"args": "none"}]
  ## disallow referencing variables before declaring them, excluding functions
  # since it is required for mutually-recursive functions
  no-use-before-define: [2, "nofunc"]

  # Stylistic Issues
  # list: https://github.com/eslint/eslint/tree/master/docs/rules#stylistic-issues
  ## require spaces around single-line blocks
  block-spacing: [2, "always"]
  ## allow unnamed functions
  func-names: 0
  ## enforce consistent line breaks inside function parentheses
  # Would prefer multiline if it allowed line breaks for single argument
  # Since it doesn't, use consistent
  function-paren-newline: [2, "consistent"]
  ## don't enforce consistent linebreak style
  # Allow developers to develop with native EOL.  VCS manages committed style.
  linebreak-style: 0
  ## enforce a maximum line length
  # reduce from 100 to 80 chars (conventional terminal width)
  # ignore lines which consist of a single string, URL, or RegExp literal,
  # possibly prefixed with comment opener or suffixed with ";".
  # (Not ESLint ignore props which ignores any lines which contain these.)
  #
  # Note: Change // to /[/] to avoid getting mangled as a JS comment.
  #       https://github.com/eslint/eslint/pull/9226
  max-len: [2, 80, 2, {
    ignorePattern: '^\s*((/?\*|/[/])\s*)?(''[^''\\]*(\\.[^''\\]*)*''|"[^"\\]*(\\.[^"\\]*)*"|/[^/\\]*(\\.[^/\\]*)*/[gimuy]*|[^:/?#\s]+:/[/]\S+);?$'
  }]
  ## require parens for Constructor
  new-parens: 2
  ## allow nested ternary expressions
  # if they are indented one-expression-per-line, they are clear enough for me
  no-nested-ternary: 0
  ## disallow process.exit()
  # this is disabled locally only when require.main === module
  no-process-exit: 2
  ## disallow extra spaces in object literals
  object-curly-spacing: [2, "never"]
  ## allow multiple variable declarations per block/function and multiple
  ## declarators per declaration
  one-var: 0
  ## require initialized variables to be declared on separate lines
  one-var-declaration-per-line: [2, "initializations"]
  ## Requires operator at the beginning of the line in multiline statements
  # Airbnb prevents breaks around =, suggesting ().  I don't see the advantage.
  # Break after = looks better to me, so first assigned operand is farther left.
  operator-linebreak: [2, "before", { "overrides": { "=": "after" } }]
  ## no space before function, eg. 'function()'
  space-before-function-paren: [2, "never"]

  # ECMAScript 6 Rules
  # list: https://github.com/eslint/eslint/tree/master/docs/rules#ecmascript-6
  ## require parentheses around arrow function arguments (as Node core does)
  arrow-parens: [2, "always"]

  # eslint-plugin-import
  ## Allow requiring devDependencies for build and test
  import/no-extraneous-dependencies: [2, {
    "devDependencies": [
      "gulpfile.js",
      "test-bin/**",
      "test-lib/**",
      "test/**"
    ]
  }]

# vi: set sts=2 sw=2 et ft=yaml:<|MERGE_RESOLUTION|>--- conflicted
+++ resolved
@@ -8,18 +8,6 @@
 parserOptions:
   sourceType: "script"
 
-<<<<<<< HEAD
-env:
-  node: true
-  ## disable unwanted browser env from airbnb/legacy
-  # Note: Only works for ESLint 2+: https://github.com/eslint/eslint/issues/3915
-  browser: false
-
-globals:
-  Promise: false
-
-=======
->>>>>>> d368b877
 rules:
   # Possible Errors
   # list: https://github.com/eslint/eslint/tree/master/docs/rules#possible-errors
@@ -96,7 +84,7 @@
   ## Requires operator at the beginning of the line in multiline statements
   # Airbnb prevents breaks around =, suggesting ().  I don't see the advantage.
   # Break after = looks better to me, so first assigned operand is farther left.
-  operator-linebreak: [2, "before", { "overrides": { "=": "after" } }]
+  operator-linebreak: [2, "before"]
   ## no space before function, eg. 'function()'
   space-before-function-paren: [2, "never"]
 
