{
  "name": "swagger-spec-validator",
  "version": "1.0.1",
  "description": "Validate an OpenAPI/Swagger API specification using the swagger.io online validator.",
  "keywords": [
    "cli",
    "openapi",
    "swagger",
    "validator"
  ],
  "license": "MIT",
  "homepage": "https://github.com/kevinoid/swagger-spec-validator",
  "bugs": "https://github.com/kevinoid/swagger-spec-validator/issues",
  "author": "Kevin Locke <kevin@kevinlocke.name>",
  "repository": {
    "type": "git",
    "url": "https://github.com/kevinoid/swagger-spec-validator.git"
  },
  "main": "index.js",
  "bin": {
    "swagger-spec-validator": "bin/swagger-spec-validator.js"
  },
  "//": "All scripts should run in POSIX sh and Windows cmd.exe",
  "scripts": {
    "clean": "rimraf coverage && rimraf doc",
    "doc": "npm run doc-js && npm run doc-spec",
    "doc-js": "rimraf doc/api && jsdoc -c jsdoc.conf.json .",
    "doc-spec": "rimraf doc/spec && mkdir doc/spec && mocha --reporter doc --recursive test | nodecat doc-src/spec/header.xhtml - doc-src/spec/footer.xhtml > doc/spec/index.xhtml",
    "lint": "npm run lint-js && npm run lint-doc",
    "lint-doc": "jsdoc -t templates/silent -c jsdoc-lint.conf.json . && echo JSDoc passed.",
    "lint-js": "eslint . && echo ESLint passed.",
    "postpublish": "git -C doc push && git push --follow-tags origin master gh-pages && echo Remember to update GitHub Releases from CHANGELOG.md && echo until skywinder/github-changelog-generator#56 is fixed.",
    "postversion": "rimraf doc && git clone -b gh-pages -l -q . doc && npm run doc && git -C doc add . && git -C doc commit -n -m \"Docs for v$npm_package_version\"",
    "preversion": "depcheck --ignores eslint-plugin-import --ignore-dirs doc && david -i jsdoc,nock,pify,yargs && git-branch-is master && travis-status -b master -c -wx && appveyor-status -b master -c -w -p kevinoid/swagger-spec-validator && istanbul check-coverage --statements 95 coverage/coverage.json",
    "test": "npm run lint && npm run test-unit",
    "test-cov": "npm run lint && npm run test-unit-cov",
    "test-unit": "mocha --recursive test",
    "test-unit-cov": "istanbul cover _mocha -- --recursive test",
    "upload-cov": "codecov < ./coverage/lcov.info && coveralls < ./coverage/lcov.info",
    "version": "github_changelog_generator -t \"$npm_config_gcg_github_token\" --future-release \"$npm_package_version\" && echo && echo === Please edit CHANGELOG.md as desired, then exit === && echo && $npm_config_shell && git commit -m \"Update CHANGELOG.md for $npm_package_version\" CHANGELOG.md",
    "version-deps": "npm install david depcheck git-branch-is travis-status"
  },
  "dependencies": {
    "array-uniq": "^1.0.3",
    "object-assign": "^4.1.0",
    "pify": "^2.3.0",
    "yargs": "^7.0.1"
  },
  "devDependencies": {
    "codecov": "^2.0.1",
    "coveralls": "^2.11.6",
    "eslint": "^3.0.0",
    "eslint-config-airbnb-base": "^11.0.0",
    "eslint-plugin-import": "^2.2.0",
    "istanbul": "^0.4.1",
    "jsdoc": "~3.4.1",
    "mocha": "^3.2.0",
<<<<<<< HEAD
    "nock": "^9.0.14",
    "node-version-check": "^2.1.1",
=======
>>>>>>> 3c9786e4
    "nodecat": "^1.0.0",
    "proxyquire": "^1.7.10",
    "regexp.escape": "^1.0.2",
    "rimraf": "^2.2.0",
    "sinon": "^2.0.0"
  },
  "engines": {
<<<<<<< HEAD
    "node": ">=0.12",
=======
    "node": ">=4",
>>>>>>> 3c9786e4
    "npm": ">=1.3.7"
  },
  "yargs": {
    "parse-numbers": false,
    "duplicate-arguments-array": false,
    "flatten-duplicate-arrays": false
  }
}<|MERGE_RESOLUTION|>--- conflicted
+++ resolved
@@ -55,11 +55,7 @@
     "istanbul": "^0.4.1",
     "jsdoc": "~3.4.1",
     "mocha": "^3.2.0",
-<<<<<<< HEAD
     "nock": "^9.0.14",
-    "node-version-check": "^2.1.1",
-=======
->>>>>>> 3c9786e4
     "nodecat": "^1.0.0",
     "proxyquire": "^1.7.10",
     "regexp.escape": "^1.0.2",
@@ -67,11 +63,7 @@
     "sinon": "^2.0.0"
   },
   "engines": {
-<<<<<<< HEAD
-    "node": ">=0.12",
-=======
     "node": ">=4",
->>>>>>> 3c9786e4
     "npm": ">=1.3.7"
   },
   "yargs": {
