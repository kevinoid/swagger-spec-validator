--- conflicted
+++ resolved
@@ -49,13 +49,8 @@
   "devDependencies": {
     "codecov": "^2.0.1",
     "coveralls": "^2.11.6",
-<<<<<<< HEAD
-    "eslint": "4.0.0 - 4.5.0",
-    "eslint-config-airbnb-base": "^11.3.1",
-=======
     "eslint": "^4.6.1",
     "eslint-config-airbnb-base": "^12.0.0",
->>>>>>> 6a15fc16
     "eslint-plugin-import": "^2.7.0",
     "istanbul": "^0.4.1",
     "jsdoc": "^3.4.1",
