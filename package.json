{
  "name": "swagger-spec-validator",
  "version": "4.0.1",
  "description": "Validate an OpenAPI/Swagger API specification using the swagger.io online validator.",
  "keywords": [
    "cli",
    "openapi",
    "openapi2",
    "openapi3",
    "swagger",
    "validator"
  ],
  "license": "MIT",
  "homepage": "https://github.com/kevinoid/swagger-spec-validator",
  "bugs": "https://github.com/kevinoid/swagger-spec-validator/issues",
  "author": "Kevin Locke <kevin@kevinlocke.name>",
  "repository": {
    "type": "git",
    "url": "https://github.com/kevinoid/swagger-spec-validator.git"
  },
  "main": "index.js",
  "bin": {
    "swagger-spec-validator": "bin/swagger-spec-validator.js"
  },
  "//": "All scripts should run in POSIX sh and Windows cmd.exe",
  "scripts": {
    "changelog": "conventional-changelog -p angular -i CHANGELOG.md -s -u",
    "clean": "rimraf coverage && rimraf doc",
    "doc": "npm run doc-js && npm run doc-spec",
    "doc-js": "rimraf doc/api && jsdoc -c jsdoc.conf.json .",
    "doc-spec": "rimraf doc/spec && mkdir doc/spec && mocha --reporter doc --recursive test | nodecat doc-src/spec/header.xhtml - doc-src/spec/footer.xhtml > doc/spec/index.xhtml",
    "lint": "npm run lint-js && npm run lint-doc",
    "lint-doc": "jsdoc -t templates/silent -c jsdoc-lint.conf.json . && echo JSDoc passed.",
    "lint-js": "eslint --report-unused-disable-directives . && echo ESLint passed.",
    "postpublish": "git -C doc push && git push --follow-tags origin master gh-pages && echo Remember to update GitHub Releases from CHANGELOG.md",
    "postversion": "rimraf doc && git clone -b gh-pages -l -q . doc && npm run doc && git -C doc add . && git -C doc commit -n -m \"Docs for v$npm_package_version\"",
    "preversion": "npm run test-cov && nyc check-coverage --statements 90 && depcheck --ignore-dirs doc --ignores mocha-ur2ue && david && git-branch-is master && travis-status -b master -c -w -x && appveyor-status -b master -c -w -p kevinoid/swagger-spec-validator",
    "test": "npm run lint && npm run test-unit",
    "test-cov": "npm run lint && npm run test-unit-cov",
    "test-unit": "mocha --parallel --require mocha-ur2ue --recursive test",
    "test-unit-cov": "nyc mocha --parallel --require mocha-ur2ue --recursive test",
    "upload-cov": "codecov < ./coverage/lcov.info && coveralls < ./coverage/lcov.info",
    "version": "npm run changelog && echo && echo === Please edit CHANGELOG.md as desired, then exit === && echo && $npm_config_shell && git commit -m \"Update CHANGELOG.md for $npm_package_version\" CHANGELOG.md",
    "version-deps": "npm install conventional-changelog-cli david depcheck git-branch-is travis-status"
  },
  "dependencies": {
<<<<<<< HEAD
    "yargs": "^15.3.0"
=======
    "yargs": "^16.0.0"
>>>>>>> 4e3a89a0
  },
  "devDependencies": {
    "@kevinoid/eslint-config": "^11.0.0",
    "codecov": "^3.0.0",
    "coveralls": "^3.0.0",
    "eslint": "^7.3.0",
    "eslint-config-airbnb-base": "^14.2.0",
    "eslint-plugin-import": "^2.18.2",
    "eslint-plugin-jsdoc": "^30.0.3",
    "eslint-plugin-node": "^11.0.0",
    "eslint-plugin-promise": "^4.2.1",
    "eslint-plugin-unicorn": "^21.0.0",
    "jsdoc": "^3.6.0",
    "mocha": "^8.0.1",
    "mocha-ur2ue": "^1.0.0",
    "nock": "^13.0.0",
    "nodecat": "^2.0.0",
    "nyc": "^15.0.0",
    "proxyquire": "^2.0.0",
    "regexp.escape": "^1.0.2",
    "rimraf": "^3.0.0",
    "sinon": "^9.0.0"
  },
  "engines": {
    "node": ">=10.13",
    "npm": ">=1.3.7"
  },
  "david": {
    "//": "ESLint packages must be updated together.  Only warn about @kevinoid/eslint-config",
    "ignore": [
      "eslint",
      "eslint-config-airbnb-base",
      "eslint-plugin-import",
      "eslint-plugin-jsdoc",
      "eslint-plugin-node",
      "eslint-plugin-promise",
      "eslint-plugin-unicorn"
    ]
  },
  "mocha": {
    "checkLeaks": true,
    "exit": false
  },
  "nyc": {
    "exclude": [
      "test"
    ]
  }
}<|MERGE_RESOLUTION|>--- conflicted
+++ resolved
@@ -44,11 +44,7 @@
     "version-deps": "npm install conventional-changelog-cli david depcheck git-branch-is travis-status"
   },
   "dependencies": {
-<<<<<<< HEAD
-    "yargs": "^15.3.0"
-=======
     "yargs": "^16.0.0"
->>>>>>> 4e3a89a0
   },
   "devDependencies": {
     "@kevinoid/eslint-config": "^11.0.0",
