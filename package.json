{
  "name": "swagger-spec-validator",
  "version": "3.0.1",
  "description": "Validate an OpenAPI/Swagger API specification using the swagger.io online validator.",
  "keywords": [
    "cli",
    "openapi",
    "openapi2",
    "swagger",
    "validator"
  ],
  "license": "MIT",
  "homepage": "https://github.com/kevinoid/swagger-spec-validator",
  "bugs": "https://github.com/kevinoid/swagger-spec-validator/issues",
  "author": "Kevin Locke <kevin@kevinlocke.name>",
  "repository": {
    "type": "git",
    "url": "https://github.com/kevinoid/swagger-spec-validator.git"
  },
  "main": "index.js",
  "bin": {
    "swagger-spec-validator": "bin/swagger-spec-validator.js"
  },
  "//": "All scripts should run in POSIX sh and Windows cmd.exe",
  "scripts": {
    "clean": "rimraf coverage && rimraf doc",
    "doc": "npm run doc-js && npm run doc-spec",
    "doc-js": "rimraf doc/api && jsdoc -c jsdoc.conf.json .",
    "doc-spec": "rimraf doc/spec && mkdir doc/spec && mocha --reporter doc --recursive test | nodecat doc-src/spec/header.xhtml - doc-src/spec/footer.xhtml > doc/spec/index.xhtml",
    "lint": "npm run lint-js && npm run lint-doc",
    "lint-doc": "jsdoc -t templates/silent -c jsdoc-lint.conf.json . && echo JSDoc passed.",
    "lint-js": "eslint . && echo ESLint passed.",
    "postpublish": "git -C doc push && git push --follow-tags origin master gh-pages && echo Remember to update GitHub Releases from CHANGELOG.md && echo until skywinder/github-changelog-generator#56 is fixed.",
    "postversion": "rimraf doc && git clone -b gh-pages -l -q . doc && npm run doc && git -C doc add . && git -C doc commit -n -m \"Docs for v$npm_package_version\"",
    "preversion": "check-audit && depcheck --ignores greenkeeper-lockfile --ignore-dirs doc && david && git-branch-is master && travis-status -b master -c -wx && appveyor-status -b master -c -w -p kevinoid/swagger-spec-validator && istanbul check-coverage --statements 95 coverage/coverage.json",
    "test": "npm run lint && npm run test-unit",
    "test-cov": "npm run lint && npm run test-unit-cov",
    "test-unit": "mocha --recursive test",
    "test-unit-cov": "istanbul cover _mocha -- --recursive test",
    "upload-cov": "codecov < ./coverage/lcov.info && coveralls < ./coverage/lcov.info",
    "version": "github_changelog_generator -t \"$npm_config_gcg_github_token\" --future-release \"$npm_package_version\" && echo && echo === Please edit CHANGELOG.md as desired, then exit === && echo && $npm_config_shell && git commit -m \"Update CHANGELOG.md for $npm_package_version\" CHANGELOG.md",
    "version-deps": "npm install david depcheck git-branch-is npm-audit-resolver travis-status"
  },
  "dependencies": {
    "object-assign": "^4.1.0",
    "pify": "^4.0.0",
    "yargs": "^13.1.0"
  },
  "devDependencies": {
    "codecov": "^3.0.0",
    "coveralls": "^3.0.0",
    "eslint": "^5.0.0",
    "eslint-config-airbnb-base": "^13.1.0",
    "eslint-plugin-import": "^2.14.0",
    "greenkeeper-lockfile": "^1.15.1",
    "istanbul": "^0.4.1",
    "jsdoc": "^3.4.1",
<<<<<<< HEAD
    "mocha": "^5.0.0",
    "nock": "^10.0.0",
=======
    "mocha": "^6.0.0",
>>>>>>> 3ad382cc
    "nodecat": "^2.0.0",
    "proxyquire": "^2.0.0",
    "regexp.escape": "^1.0.2",
    "rimraf": "^2.2.0",
    "sinon": "^7.2.3"
  },
  "engines": {
    "node": ">=8",
    "npm": ">=1.3.7"
  },
  "mocha": {
    "checkLeaks": true,
    "exit": false
  }
}<|MERGE_RESOLUTION|>--- conflicted
+++ resolved
@@ -55,12 +55,8 @@
     "greenkeeper-lockfile": "^1.15.1",
     "istanbul": "^0.4.1",
     "jsdoc": "^3.4.1",
-<<<<<<< HEAD
-    "mocha": "^5.0.0",
+    "mocha": "^6.0.0",
     "nock": "^10.0.0",
-=======
-    "mocha": "^6.0.0",
->>>>>>> 3ad382cc
     "nodecat": "^2.0.0",
     "proxyquire": "^2.0.0",
     "regexp.escape": "^1.0.2",
